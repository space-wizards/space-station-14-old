﻿using Lidgren.Network;
using SS14.Client.Interfaces.Collision;
using SS14.Client.Interfaces.Map;
using SS14.Shared.GameObjects;
using SS14.Shared.GO;
using SS14.Shared.GO.Component.Collidable;
using SS14.Shared.IoC;
using System;
using System.Drawing;
using SS14.Shared.Maths;

namespace SS14.Client.GameObjects
{
    public class CollidableComponent : Component, ICollidable
    {
        public Color DebugColor { get; set; }

        private bool collisionEnabled = true;
        private RectangleF currentAABB;
        protected bool isHardCollidable = true;

        /// <summary>
        /// X - Top | Y - Right | Z - Bottom | W - Left
        /// </summary>
        private Vector4 tweakAABB;

        public CollidableComponent()
        {
            Family = ComponentFamily.Collidable;
            DebugColor = Color.Red;
            tweakAABB = new Vector4(0,0,0,0);
        }

        public override Type StateType
        {
            get { return typeof (CollidableComponentState); }
        }

        private Vector4 TweakAABB
        {
            get { return tweakAABB; }
            set { tweakAABB = value; }
        }

        private RectangleF OffsetAABB
        {
            get
            {
// Return tweaked AABB
                if (currentAABB != null)
                    return
                        new RectangleF(
                            currentAABB.Left +
                            Owner.GetComponent<TransformComponent>(ComponentFamily.Transform).Position.X -
                            (currentAABB.Width/2) + tweakAABB.W,
                            currentAABB.Top +
                            Owner.GetComponent<TransformComponent>(ComponentFamily.Transform).Position.Y -
                            (currentAABB.Height/2) + tweakAABB.X,
                            currentAABB.Width - (tweakAABB.W - tweakAABB.Y),
                            currentAABB.Height - (tweakAABB.X - tweakAABB.Z));
                else
                    return RectangleF.Empty;
            }
        }

        #region ICollidable Members

        public RectangleF AABB
        {
            get { return OffsetAABB; }
        }

        /// <summary>
        /// Called when the collidable is bumped into by someone/something
        /// </summary>
        public void Bump(Entity ent)
        {
            if (OnBump != null)
                OnBump(this, new EventArgs());

            Owner.SendMessage(this, ComponentMessageType.Bumped, ent);
            Owner.SendComponentNetworkMessage(this, NetDeliveryMethod.ReliableUnordered, ComponentMessageType.Bumped,
                                              ent.Uid);
        }


        public bool IsHardCollidable
        {
            get { return isHardCollidable; }
        }

        #endregion

        public event EventHandler OnBump;

        /// <summary>
        /// OnAdd override -- gets the AABB from the sprite component and sends it to the collision manager.
        /// </summary>
        /// <param name="owner"></param>
        public override void OnAdd(Entity owner)
        {
            base.OnAdd(owner);
            GetAABB();
            var cm = IoCManager.Resolve<ICollisionManager>();
            cm.AddCollidable(this);
        }

        /// <summary>
        /// OnRemove override -- removes the AABB from the collisionmanager.
        /// </summary>
        public override void OnRemove()
        {
            var cm = IoCManager.Resolve<ICollisionManager>();
            cm.RemoveCollidable(this);

            base.OnRemove();
        }

        /// <summary>
        /// Message handler -- 
        /// SpriteChanged means the spritecomponent changed the current sprite.
        /// </summary>
        /// <param name="sender"></param>
        /// <param name="type"></param>
        /// <param name="reply"></param>
        /// <param name="list"></param>
        public override ComponentReplyMessage RecieveMessage(object sender, ComponentMessageType type,
                                                             params object[] list)
        {
            ComponentReplyMessage reply = base.RecieveMessage(sender, type, list);

            if (sender == this) //Don't listen to our own messages!
                return ComponentReplyMessage.Empty;

            switch (type)
            {
                case ComponentMessageType.SpriteChanged:
                    if (collisionEnabled)
                    {
                        GetAABB();
                        var cm = IoCManager.Resolve<ICollisionManager>();
                        cm.UpdateCollidable(this);
                    }
                    break;
                case ComponentMessageType.DisableCollision:
                    DisableCollision();
                    break;
                case ComponentMessageType.EnableCollision:
                    EnableCollision();
                    break;
            }

            return reply;
        }

        /// <summary>
        /// Parameter Setting
        /// Settable params:
        /// TweakAABB - Vector4
        /// </summary>
        /// <param name="parameter"></param>
        public override void SetParameter(ComponentParameter parameter)
        {
            base.SetParameter(parameter);

            switch (parameter.MemberName)
            {
                case "TweakAABB":
<<<<<<< HEAD
                    TweakAABB = parameter.GetValue<Vector4D>() / IoCManager.Resolve<IMapManager>().TileSize;
=======
                    TweakAABB = parameter.GetValue<Vector4>();
>>>>>>> 8c936f0a
                    break;
                case "TweakAABBtop":
                    tweakAABB.X = parameter.GetValue<float>() / IoCManager.Resolve<IMapManager>().TileSize;
                    break;
                case "TweakAABBright":
                    tweakAABB.Y = parameter.GetValue<float>() / IoCManager.Resolve<IMapManager>().TileSize;
                    break;
                case "TweakAABBbottom":
                    tweakAABB.Z = parameter.GetValue<float>() / IoCManager.Resolve<IMapManager>().TileSize;
                    break;
                case "TweakAABBleft":
                    tweakAABB.W = parameter.GetValue<float>() / IoCManager.Resolve<IMapManager>().TileSize;
                    break;
                case "DebugColor":
                    var color = ColorTranslator.FromHtml(parameter.GetValue<string>());
                    if (!color.IsEmpty)
                        DebugColor = color;
                    break;
            }
        }

        /// <summary>
        /// Enables collidable
        /// </summary>
        private void EnableCollision()
        {
            collisionEnabled = true;
            var cm = IoCManager.Resolve<ICollisionManager>();
            cm.AddCollidable(this);
        }

        /// <summary>
        /// Disables Collidable
        /// </summary>
        private void DisableCollision()
        {
            collisionEnabled = false;
            var cm = IoCManager.Resolve<ICollisionManager>();
            cm.RemoveCollidable(this);
        }

        /// <summary>
        /// Gets the current AABB from the sprite component.
        /// </summary>
        private void GetAABB()
        {
            ComponentReplyMessage reply = Owner.SendMessage(this, ComponentFamily.Renderable,
                                                            ComponentMessageType.GetAABB);
            if (reply.MessageType == ComponentMessageType.CurrentAABB)
            {
                var tileSize = IoCManager.Resolve<IMapManager>().TileSize;
                currentAABB = (RectangleF) reply.ParamsList[0];
                currentAABB = new RectangleF(
                    currentAABB.X / tileSize,
                    currentAABB.Y / tileSize,
                    currentAABB.Width / tileSize,
                    currentAABB.Height / tileSize);
            }
            else
                return;
        }

        public override void HandleComponentState(dynamic state)
        {
            if (state.CollisionEnabled != collisionEnabled)
            {
                if (state.CollisionEnabled)
                    EnableCollision();
                else
                    DisableCollision();
            }
        }
    }
}<|MERGE_RESOLUTION|>--- conflicted
+++ resolved
@@ -166,11 +166,7 @@
             switch (parameter.MemberName)
             {
                 case "TweakAABB":
-<<<<<<< HEAD
-                    TweakAABB = parameter.GetValue<Vector4D>() / IoCManager.Resolve<IMapManager>().TileSize;
-=======
-                    TweakAABB = parameter.GetValue<Vector4>();
->>>>>>> 8c936f0a
+                    TweakAABB = parameter.GetValue<Vector4>() / IoCManager.Resolve<IMapManager>().TileSize;
                     break;
                 case "TweakAABBtop":
                     tweakAABB.X = parameter.GetValue<float>() / IoCManager.Resolve<IMapManager>().TileSize;
