﻿using SS14.Client.Interfaces.GameObjects.Components;
using SS14.Client.Utility;
using SS14.Shared;
using SS14.Shared.GameObjects;
using SS14.Shared.Interfaces.GameObjects.Components;
using SS14.Shared.Interfaces.Map;
using SS14.Shared.IoC;
using SS14.Shared.Map;
using SS14.Shared.Maths;
using System;
using SS14.Shared.Enums;
using Vector2 = SS14.Shared.Maths.Vector2;
using SS14.Shared.Interfaces.GameObjects;
using SS14.Client.Interfaces;
using SS14.Client.Graphics.ClientEye;

namespace SS14.Client.GameObjects
{
    /// <summary>
    ///     Stores the position and orientation of the entity.
    /// </summary>
    public class TransformComponent : Component, IClientTransformComponent
    {
        public Godot.Node2D SceneNode { get; private set; }

        private Vector2 _position;
        public MapId MapID { get; private set; }
        public GridId GridID { get; private set; }
        public Angle LocalRotation { get; private set; }
        public ITransformComponent Parent { get; private set; }

        private Matrix3 _worldMatrix;
        private Matrix3 _invWorldMatrix;


        public Matrix3 WorldMatrix
        {
            get
            {
                RebuildMatrices();
                if (Parent != null)
                {
                    var matP = Parent.WorldMatrix;
                    Matrix3.Multiply(ref matP, ref _worldMatrix, out var result);
                    return result;
                }
                return _worldMatrix;
            }
        }

        public Matrix3 InvWorldMatrix
        {
            get
            {
                RebuildMatrices();
                if (Parent != null)
                {
                    var matP = Parent.InvWorldMatrix;
                    Matrix3.Multiply(ref matP, ref _invWorldMatrix, out var result);
                    return result;
                }
                return _invWorldMatrix;
            }
        }

        /// <inheritdoc />
        public override string Name => "Transform";

        /// <inheritdoc />
        public override uint? NetID => NetIDs.TRANSFORM;

        /// <inheritdoc />
        public override Type StateType => typeof(TransformComponentState);

        /// <inheritdoc />
        public event EventHandler<MoveEventArgs> OnMove;

        /// <inheritdoc />
        public event Action<Angle> OnRotate;

        public LocalCoordinates LocalPosition => new LocalCoordinates(_position, GridID, MapID);

        public Vector2 WorldPosition
        {
            get
            {
                if (Parent != null)
                {
                    return _position;
                }

                    var maps = IoCManager.Resolve<IMapManager>();
                    if (maps.TryGetMap(MapID, out var map) && map.GridExists(GridID))
                    {
                        return map.GetGrid(GridID).ConvertToWorld(_position);
                    }
                    return new Vector2();
            }
        }

        public Angle WorldRotation
        {
            get
            {
                if (Parent != null)
                {
                    var wpRotV = Parent.WorldRotation.Theta;
                    var wRotV = wpRotV + LocalRotation.Theta;
                    return new Angle(wRotV);
                }
                return LocalRotation;
            }
        }

        /// <inheritdoc />
        public override void HandleComponentState(ComponentState state)
        {
            var newState = (TransformComponentState)state;
<<<<<<< HEAD
            if (Rotation != newState.Rotation)
            {
                Rotation = newState.Rotation;
                OnRotate?.Invoke(newState.Rotation);
            }
=======
            LocalRotation = newState.Rotation;
>>>>>>> 93c7aab5

            if (_position != newState.Position || MapID != newState.MapID || GridID != newState.GridID)
            {
                OnMove?.Invoke(this, new MoveEventArgs(LocalPosition, new LocalCoordinates(newState.Position, newState.GridID, newState.MapID)));
                _position = newState.Position;
                SceneNode.Position = (_position * EyeManager.PIXELSPERMETER).Rounded().Convert();
                MapID = newState.MapID;
                GridID = newState.GridID;
            }

            var newParentId = newState.ParentID;
            if (Parent?.Owner?.Uid != newParentId)
            {
                DetachParent();

                if(!newParentId.HasValue || !newParentId.Value.IsValid())
                    return;
                
                var newParent = Owner.EntityManager.GetEntity(newParentId.Value);
                AttachParent(newParent.GetComponent<ITransformComponent>());
            }
        }

        /// <summary>
        /// Detaches this entity from its parent.
        /// </summary>
        private void DetachParent()
        {
            // nothing to do
            if (Parent == null)
                return;

            Parent = null;
        }

        /// <summary>
        /// Sets another entity as the parent entity.
        /// </summary>
        /// <param name="parent"></param>
        private void AttachParent(ITransformComponent parent)
        {
            // nothing to attach to.
            if (parent == null)
                return;

            Parent = parent;
        }

        public ITransformComponent GetMapTransform()
        {
            if (Parent != null) //If we are not the final transform, query up the chain of parents
            {
                return Parent.GetMapTransform();
            }
            return this;
        }

        public bool IsMapTransform => Parent == null;

        /// <summary>
        ///     Does this entity contain the entity in the argument
        /// </summary>
        public bool ContainsEntity(ITransformComponent transform)
        {
            if (transform.IsMapTransform) //Is the entity on the map
            {
                if (this == transform.Parent) //Is this the direct container of the entity
                {
                    return true;
                }
                else
                {
                    return ContainsEntity(transform.Parent); //Recursively search up the entitys containers for this object
                }
            }
            return false;
        }

<<<<<<< HEAD
        public override void OnAdd(IEntity owner)
        {
            base.OnAdd(owner);
            var holder = IoCManager.Resolve<ISceneTreeHolder>();
            SceneNode = new Godot.Node2D();
            SceneNode.SetName($"Transform {owner.Uid} ({owner.Name})");
            holder.WorldRoot.AddChild(SceneNode);
        }

        public override void OnRemove()
        {
            base.OnRemove();

            SceneNode.QueueFree();
            SceneNode.Dispose();
            SceneNode = null;
=======
        private void RebuildMatrices()
        {
            var pos = _position;
            var rot = LocalRotation.Theta;

            var posMat = Matrix3.CreateTranslation(pos);
            var rotMat = Matrix3.CreateRotation((float)rot);

            Matrix3.Multiply(ref rotMat, ref posMat, out var transMat);

            _worldMatrix = transMat;
            _invWorldMatrix = Matrix3.Invert(transMat);
        }

        private static Vector2 MatMult(Matrix3 mat, Vector2 vec)
        {
            var vecHom = new Vector3(vec.X, vec.Y, 1);
            Matrix3.Transform(ref mat, ref vecHom);
            return vecHom.Xy;
>>>>>>> 93c7aab5
        }
    }
}<|MERGE_RESOLUTION|>--- conflicted
+++ resolved
@@ -89,12 +89,12 @@
                     return _position;
                 }
 
-                    var maps = IoCManager.Resolve<IMapManager>();
-                    if (maps.TryGetMap(MapID, out var map) && map.GridExists(GridID))
-                    {
-                        return map.GetGrid(GridID).ConvertToWorld(_position);
-                    }
-                    return new Vector2();
+                var maps = IoCManager.Resolve<IMapManager>();
+                if (maps.TryGetMap(MapID, out var map) && map.GridExists(GridID))
+                {
+                    return map.GetGrid(GridID).ConvertToWorld(_position);
+                }
+                return new Vector2();
             }
         }
 
@@ -116,15 +116,11 @@
         public override void HandleComponentState(ComponentState state)
         {
             var newState = (TransformComponentState)state;
-<<<<<<< HEAD
-            if (Rotation != newState.Rotation)
-            {
-                Rotation = newState.Rotation;
+            if (LocalRotation != newState.Rotation)
+            {
+                LocalRotation = newState.Rotation;
                 OnRotate?.Invoke(newState.Rotation);
             }
-=======
-            LocalRotation = newState.Rotation;
->>>>>>> 93c7aab5
 
             if (_position != newState.Position || MapID != newState.MapID || GridID != newState.GridID)
             {
@@ -140,9 +136,9 @@
             {
                 DetachParent();
 
-                if(!newParentId.HasValue || !newParentId.Value.IsValid())
+                if (!newParentId.HasValue || !newParentId.Value.IsValid())
                     return;
-                
+
                 var newParent = Owner.EntityManager.GetEntity(newParentId.Value);
                 AttachParent(newParent.GetComponent<ITransformComponent>());
             }
@@ -203,7 +199,6 @@
             return false;
         }
 
-<<<<<<< HEAD
         public override void OnAdd(IEntity owner)
         {
             base.OnAdd(owner);
@@ -220,7 +215,8 @@
             SceneNode.QueueFree();
             SceneNode.Dispose();
             SceneNode = null;
-=======
+        }
+
         private void RebuildMatrices()
         {
             var pos = _position;
@@ -240,7 +236,6 @@
             var vecHom = new Vector3(vec.X, vec.Y, 1);
             Matrix3.Transform(ref mat, ref vecHom);
             return vecHom.Xy;
->>>>>>> 93c7aab5
         }
     }
 }