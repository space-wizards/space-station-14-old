﻿using System.IO;
using SS14.Client.Graphics;
using SS14.Client.Graphics.ClientEye;
using SS14.Client.ResourceManagement;
using SS14.Client.Utility;
using SS14.Shared.Interfaces.GameObjects.Components;
using SS14.Shared.Map;
using SS14.Shared.Maths;

namespace SS14.Client.Placement
{
    public class PlacementMode
    {
        public readonly PlacementManager pManager;
        public TileRef CurrentTile { get; set; }
        public ScreenCoordinates MouseScreen { get; set; }
        public LocalCoordinates MouseCoords { get; set; }
        public TextureResource SpriteToDraw { get; set; }
        public Color ValidPlaceColor { get; set; } = new Color(34, 139, 34); //Default valid color is green
        public Color InvalidPlaceColor { get; set; } = new Color(34, 34, 139); //Default invalid placement is red

        public virtual bool rangerequired => false;

        public PlacementMode(PlacementManager pMan)
        {
            pManager = pMan;
        }

        public virtual string ModeName => GetType().Name;

        public virtual bool FrameUpdate(RenderFrameEventArgs e, ScreenCoordinates mouseScreen)
        {
            return false;
        }

        public virtual void Render()
        {
            if (SpriteToDraw == null)
            {
<<<<<<< HEAD
                SpriteToDraw = GetSprite(pManager.CurrentBaseSpriteKey);
=======
                SetSprite();
>>>>>>> 93c7aab5
            }

            var size = SpriteToDraw.Texture.Size;
            var color = pManager.ValidPosition ? ValidPlaceColor : InvalidPlaceColor;
            var pos = MouseCoords.Position * EyeManager.PIXELSPERMETER - size / 2f;
            pManager.drawNode.DrawTexture(SpriteToDraw.Texture.GodotTexture, pos.Convert(), color.Convert());
        }

<<<<<<< HEAD
        public TextureResource GetSprite(string key)
=======
        public void SetSprite()
        {
            SpriteToDraw = GetDirectionalSprite(pManager.CurrentBaseSpriteKey);
            SpriteToDraw = new Sprite(SpriteToDraw);
        }

        public Sprite GetSprite(string key)
>>>>>>> 93c7aab5
        {
            return pManager.ResourceCache.GetResource<TextureResource>("Textures/" + key);
        }

        public TextureResource GetDirectionalSprite(string baseSprite)
        {
            //if (baseSprite == null) pManager.ResourceCache.GetResource();

<<<<<<< HEAD
            var ext = Path.GetExtension(baseSprite);
            var withoutExt = Path.ChangeExtension(baseSprite, null);
            var name = $"{withoutExt}_{pManager.Direction.ToString().ToLowerInvariant()}{ext}";
            return GetSprite(name);
=======
            var directionalspritename = (baseSprite + "_" + pManager.Direction.ToString()).ToLowerInvariant();

            if(pManager.ResourceCache.SpriteExists(directionalspritename))
            {
                return pManager.ResourceCache.GetSprite(directionalspritename);
            }
            else
            {
                return GetSprite(baseSprite);
            }
>>>>>>> 93c7aab5
        }

        public bool RangeCheck()
        {
            if (!rangerequired)
                return true;
            var range = pManager.CurrentPermission.Range;
            if (range > 0 && !pManager.PlayerManager.LocalPlayer.ControlledEntity.GetComponent<ITransformComponent>().LocalPosition.InRange(MouseCoords, range))
                return false;
            return true;
        }

        public bool CheckCollision()
        {
            return true;
            /*
            var drawsprite = GetSprite(pManager.CurrentBaseSpriteKey);
            var bounds = drawsprite.LocalBounds;
            var spriteSize = CluwneLib.PixelToTile(new Vector2(bounds.Width, bounds.Height));
            var spriteRectWorld = Box2.FromDimensions(MouseCoords.X - (spriteSize.X / 2f),
                                                 MouseCoords.Y - (spriteSize.Y / 2f),
                                                 spriteSize.X, spriteSize.Y);
            if (pManager.CollisionManager.IsColliding(spriteRectWorld))
                return false;
            return true;
            */
        }

        protected Vector2 ScreenToWorld(Vector2 point)
        {
            return pManager.eyeManager.ScreenToWorld(point);
        }

        protected Vector2 WorldToScreen(Vector2 point)
        {
            return pManager.eyeManager.WorldToScreen(point);
        }
    }
}
<|MERGE_RESOLUTION|>--- conflicted
+++ resolved
@@ -37,11 +37,7 @@
         {
             if (SpriteToDraw == null)
             {
-<<<<<<< HEAD
-                SpriteToDraw = GetSprite(pManager.CurrentBaseSpriteKey);
-=======
                 SetSprite();
->>>>>>> 93c7aab5
             }
 
             var size = SpriteToDraw.Texture.Size;
@@ -50,42 +46,33 @@
             pManager.drawNode.DrawTexture(SpriteToDraw.Texture.GodotTexture, pos.Convert(), color.Convert());
         }
 
-<<<<<<< HEAD
         public TextureResource GetSprite(string key)
-=======
-        public void SetSprite()
-        {
-            SpriteToDraw = GetDirectionalSprite(pManager.CurrentBaseSpriteKey);
-            SpriteToDraw = new Sprite(SpriteToDraw);
-        }
-
-        public Sprite GetSprite(string key)
->>>>>>> 93c7aab5
         {
             return pManager.ResourceCache.GetResource<TextureResource>("Textures/" + key);
         }
 
+        public bool TryGetSprite(string key, out TextureResource sprite)
+        {
+            return pManager.ResourceCache.TryGetResource<TextureResource>("Textures/" + key, out sprite);
+        }
+
+        public void SetSprite()
+        {
+            SpriteToDraw = GetDirectionalSprite(pManager.CurrentBaseSpriteKey);
+        }
+
         public TextureResource GetDirectionalSprite(string baseSprite)
         {
-            //if (baseSprite == null) pManager.ResourceCache.GetResource();
-
-<<<<<<< HEAD
             var ext = Path.GetExtension(baseSprite);
             var withoutExt = Path.ChangeExtension(baseSprite, null);
             var name = $"{withoutExt}_{pManager.Direction.ToString().ToLowerInvariant()}{ext}";
-            return GetSprite(name);
-=======
-            var directionalspritename = (baseSprite + "_" + pManager.Direction.ToString()).ToLowerInvariant();
 
-            if(pManager.ResourceCache.SpriteExists(directionalspritename))
+            if (TryGetSprite(name, out var sprite))
             {
-                return pManager.ResourceCache.GetSprite(directionalspritename);
+                return sprite;
             }
-            else
-            {
-                return GetSprite(baseSprite);
-            }
->>>>>>> 93c7aab5
+
+            return GetSprite(baseSprite);
         }
 
         public bool RangeCheck()
