﻿using SS14.Server.Interfaces.GameObjects;
using SS14.Shared.Enums;
using SS14.Shared.GameObjects;
using SS14.Shared.Input;
using SS14.Shared.Interfaces.GameObjects;
using SS14.Shared.Log;
using SS14.Shared.Maths;

namespace SS14.Server.GameObjects
{
    /// <summary>
    ///     Moves the entity based on input from a KeyBindingInputComponent.
    /// </summary>
    public class PlayerInputMoverComponent : Component, IMoverComponent
    {
        private const float BaseMoveSpeed = 4.0f;
        private const float FastMoveSpeed = 10.0f;

        private Direction LastDir = Direction.South;
        private Vector2 _moveDir;
        private bool _run;

        /// <inheritdoc />
        public override string Name => "PlayerInputMover";

        /// <inheritdoc />
        public override uint? NetID => null;

        /// <inheritdoc />
        public override bool NetworkSynchronizeExistence => false;

        /// <inheritdoc />
        public override void OnAdd()
        {
            // This component requires that the entity has a KeyBindingInputComponent.
            if (!Owner.HasComponent<KeyBindingInputComponent>())
                Logger.Error($"[ECS] {Owner.Prototype.Name} - {nameof(PlayerInputMoverComponent)} requires {nameof(KeyBindingInputComponent)}. ");

            // This component requires that the entity has a PhysicsComponent.
            if (!Owner.HasComponent<PhysicsComponent>())
                Logger.Error($"[ECS] {Owner.Prototype.Name} - {nameof(PlayerInputMoverComponent)} requires {nameof(PhysicsComponent)}. ");

            base.OnAdd();
        }
        
        /// <summary>
        ///     Handles an incoming component message.
        /// </summary>
        /// <param name="owner">
        ///     Object that raised the event. If the event was sent over the network or from some unknown place,
        ///     this will be null.
        /// </param>
        /// <param name="message">Message that was sent.</param>
        public override void HandleMessage(object owner, ComponentMessage message)
        {
            base.HandleMessage(owner, message);

            switch (message)
            {
                case BoundKeyChangedMsg msg:
                    HandleKeyChange();
                    break;
            }
        }

        /// <inheritdoc />
        public override void Update(float frameTime)
        {
            var transform = Owner.GetComponent<TransformComponent>();
            var physics = Owner.GetComponent<PhysicsComponent>();

<<<<<<< HEAD
            physics.Velocity = _moveDir * (_run ? FastMoveSpeed : BaseMoveSpeed);
            transform.Rotation = LastDir.ToAngle();
=======
            physics.LinearVelocity = _moveDir * (_run ? FastMoveSpeed : BaseMoveSpeed);
            transform.LocalRotation = (float)(_moveDir.LengthSquared > 0.001 ? _moveDir.GetDir() : Direction.South).ToAngle();
>>>>>>> 93c7aab5

            base.Update(frameTime);
        }

        private void HandleKeyChange()
        {
            var input = Owner.GetComponent<KeyBindingInputComponent>();

            // key directions are in screen coordinates
            // _moveDir is in world coordinates
            // if the camera is moved, this needs to be changed

            var x = 0;
            x -= input.GetKeyState(BoundKeyFunctions.MoveLeft) ? 1 : 0;
            x += input.GetKeyState(BoundKeyFunctions.MoveRight) ? 1 : 0;

            var y = 0;
            y += input.GetKeyState(BoundKeyFunctions.MoveDown) ? 1 : 0;
            y -= input.GetKeyState(BoundKeyFunctions.MoveUp) ? 1 : 0;

            _moveDir = new Vector2(x, y);

            // can't normalize zero length vector
            if (_moveDir.LengthSquared > 1.0e-6)
                _moveDir = _moveDir.Normalized;

            if (_moveDir.LengthSquared > 0.001)
            {
                LastDir = _moveDir.GetDir();
            }

            // players can run or walk
            _run = input.GetKeyState(BoundKeyFunctions.Run);
        }
    }
}<|MERGE_RESOLUTION|>--- conflicted
+++ resolved
@@ -42,7 +42,7 @@
 
             base.OnAdd();
         }
-        
+
         /// <summary>
         ///     Handles an incoming component message.
         /// </summary>
@@ -69,13 +69,8 @@
             var transform = Owner.GetComponent<TransformComponent>();
             var physics = Owner.GetComponent<PhysicsComponent>();
 
-<<<<<<< HEAD
-            physics.Velocity = _moveDir * (_run ? FastMoveSpeed : BaseMoveSpeed);
-            transform.Rotation = LastDir.ToAngle();
-=======
             physics.LinearVelocity = _moveDir * (_run ? FastMoveSpeed : BaseMoveSpeed);
             transform.LocalRotation = (float)(_moveDir.LengthSquared > 0.001 ? _moveDir.GetDir() : Direction.South).ToAngle();
->>>>>>> 93c7aab5
 
             base.Update(frameTime);
         }
