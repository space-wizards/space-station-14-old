﻿<?xml version="1.0" encoding="utf-8"?>
<Project DefaultTargets="Build" xmlns="http://schemas.microsoft.com/developer/msbuild/2003" ToolsVersion="12.0">
  <Import Project="..\MSBuild\SS14.Properties.targets" />
  <PropertyGroup>
    <ProjectType>Local</ProjectType>
    <ProductVersion>12.0.31101.0</ProductVersion>
    <SchemaVersion>2.0</SchemaVersion>
    <ProjectGuid>{B04AAE71-0000-0000-0000-000000000000}</ProjectGuid>
    <Configuration Condition=" '$(Configuration)' == '' ">Debug</Configuration>
    <Platform Condition=" '$(Platform)' == '' ">AnyCPU</Platform>
    <ApplicationIcon />
    <AssemblyKeyContainerName />
    <AssemblyName>SS14.Server</AssemblyName>
    <TargetFrameworkVersion>v4.5.1</TargetFrameworkVersion>
    <OutputType>Exe</OutputType>
    <AppDesignerFolder />
    <RootNamespace>SS14.Server</RootNamespace>
    <StartupObject />
    <StartArguments />
    <FileUpgradeFlags />
    <TargetFrameworkProfile />
    <AutoGenerateBindingRedirects>true</AutoGenerateBindingRedirects>
    <NoWarn>0649</NoWarn>
    <AllowedReferenceRelatedFileExtensions>.pdb;.dll.config</AllowedReferenceRelatedFileExtensions>
    <BaseAddress>285212672</BaseAddress>
    <AllowUnsafeBlocks>False</AllowUnsafeBlocks>
    <ConfigurationOverrideFile />
    <DocumentationFile />
    <FileAlignment>4096</FileAlignment>
    <OutputPath>..\bin\Server\</OutputPath>
    <RegisterForComInterop>False</RegisterForComInterop>
    <RemoveIntegerChecks>False</RemoveIntegerChecks>
    <TreatWarningsAsErrors>False</TreatWarningsAsErrors>
    <NoStdLib>False</NoStdLib>
    <CheckForOverflowUnderflow>False</CheckForOverflowUnderflow>
    <WarningLevel>4</WarningLevel>
    <Prefer32Bit>false</Prefer32Bit>
  </PropertyGroup>
  <PropertyGroup Condition=" '$(Configuration)|$(Platform)' == 'Debug|x86' ">
    <DefineConstants>TRACE;DEBUG</DefineConstants>
    <DebugSymbols>True</DebugSymbols>
    <Optimize>False</Optimize>
    <PlatformTarget>x86</PlatformTarget>
  </PropertyGroup>
  <PropertyGroup Condition=" '$(Configuration)|$(Platform)' == 'Release|x86' ">
    <DefineConstants>TRACE;RELEASE</DefineConstants>
    <DebugSymbols>False</DebugSymbols>
    <Optimize>True</Optimize>
    <PlatformTarget>x86</PlatformTarget>
    <AllowedReferenceRelatedFileExtensions>.dll.config</AllowedReferenceRelatedFileExtensions>
  </PropertyGroup>
  <PropertyGroup Condition=" '$(Configuration)|$(Platform)' == 'Debug|x64' ">
    <DefineConstants>TRACE;DEBUG</DefineConstants>
    <DebugSymbols>True</DebugSymbols>
    <Optimize>False</Optimize>
    <PlatformTarget>x64</PlatformTarget>
  </PropertyGroup>
  <PropertyGroup Condition=" '$(Configuration)|$(Platform)' == 'Release|x64' ">
    <DefineConstants>TRACE;RELEASE</DefineConstants>
    <Optimize>True</Optimize>
    <PlatformTarget>x64</PlatformTarget>
    <AllowedReferenceRelatedFileExtensions>.dll.config</AllowedReferenceRelatedFileExtensions>
  </PropertyGroup>
  <PropertyGroup Condition="'$(Configuration)|$(Platform)' == 'Debug|AnyCPU'">
    <DebugSymbols>true</DebugSymbols>
    <DefineConstants>TRACE;DEBUG</DefineConstants>
    <PlatformTarget>AnyCPU</PlatformTarget>
    <Optimize>False</Optimize>
  </PropertyGroup>
  <PropertyGroup Condition="'$(Configuration)|$(Platform)' == 'Release|AnyCPU'">
    <DefineConstants>TRACE;RELEASE</DefineConstants>
    <DebugSymbols>False</DebugSymbols>
    <Optimize>true</Optimize>
    <PlatformTarget>AnyCPU</PlatformTarget>
    <AllowedReferenceRelatedFileExtensions>.dll.config</AllowedReferenceRelatedFileExtensions>
  </PropertyGroup>
  <ItemGroup>
    <Reference Include="System">
      <Name>System</Name>
      <Private>False</Private>
    </Reference>
    <Reference Include="System.Core">
      <Name>System.Core</Name>
      <Private>False</Private>
    </Reference>
    <Reference Include="System.Xml">
      <Name>System.Xml</Name>
      <Private>False</Private>
    </Reference>
    <Reference Include="System.Xml.Linq">
      <Name>System.Xml.Linq</Name>
      <Private>False</Private>
    </Reference>
    <Reference Include="CommandLine">
      <HintPath>$(SolutionDir)packages\CommandLineParser.1.9.71\lib\net45\CommandLine.dll</HintPath>
    </Reference>
    <Reference Include="YamlDotNet, Version=4.3.0.0, Culture=neutral, processorArchitecture=MSIL">
      <HintPath>$(SolutionDir)packages\YamlDotNet.4.3.0\lib\net45\YamlDotNet.dll</HintPath>
    </Reference>
  </ItemGroup>
  <ItemGroup>
    <ProjectReference Include="..\SS14.Shared\SS14.Shared.csproj">
      <Name>SS14.Shared</Name>
      <Project>{0529F740-0000-0000-0000-000000000000}</Project>
      <Package>{FAE04EC0-301F-11D3-BF4B-00C04F79EFBC}</Package>
      <Private>True</Private>
    </ProjectReference>
  </ItemGroup>
  <ItemGroup>
<<<<<<< HEAD
    <Compile Include="ClientConsoleHost\Commands\SpawnCommand.cs" />
=======
    <Compile Include="AI\AiLogicProcessor.cs" />
    <Compile Include="AI\AiLogicProcessorAttribute.cs" />
>>>>>>> 93c7aab5
    <Compile Include="ClientConsoleHost\Commands\ChatCommands.cs" />
    <Compile Include="ClientConsoleHost\Commands\MapCommands.cs" />
    <Compile Include="ClientConsoleHost\Commands\PlayerCommands.cs" />
    <Compile Include="ClientConsoleHost\Commands\RoundCommands.cs" />
    <Compile Include="ClientConsoleHost\Commands\SysCommands.cs" />
    <Compile Include="GameObjects\Components\Container\Container.cs" />
    <Compile Include="GameObjects\Components\Container\ContainerManagerComponent.cs" />
    <Compile Include="GameObjects\Components\Mover\AiControllerComponent.cs" />
    <Compile Include="GameObjects\EntitySystems\AiSystem.cs" />
    <Compile Include="Interfaces\GameObjects\IServerTransformComponent.cs" />
    <Compile Include="Interfaces\Log\IServerLogManager.cs" />
    <Compile Include="Interfaces\Maps\IMapLoader.cs" />
    <Compile Include="Log\ServerLogManager.cs" />
    <Compile Include="Maps\MapLoader.cs" />
    <Compile Include="Maps\YamlGridSerializer.cs" />
    <Compile Include="Program.cs" />
    <Compile Include="Properties\AssemblyInfo.cs" />
    <Compile Include="Reflection\ServerReflectionManager.cs" />
    <Compile Include="BaseServer.cs" />
    <Compile Include="ServerConsole\Commands\MapCommands.cs" />
    <Compile Include="Signals.cs" />
    <Content Include="server_config.toml">
      <CopyToOutputDirectory>PreserveNewest</CopyToOutputDirectory>
    </Content>
    <None Include="app.config" />
    <None Include="packages.config" />
    <Compile Include="CommandLineArgs.cs" />
    <Compile Include="Chat\ChatManager.cs" />
    <Compile Include="ClientConsoleHost\Commands\ListCommands.cs" />
    <Compile Include="ClientConsoleHost\ClientConsoleHost.cs" />
    <Compile Include="ClientConsoleHost\Commands\DrugsCommand.cs" />
    <Compile Include="GameObjects\ServerComponentFactory.cs" />
    <Compile Include="GameObjects\ServerEntityManager.cs" />
    <Compile Include="GameObjects\ServerEntityNetworkManager.cs" />
    <Compile Include="GameObjects\Components\ClickableComponent.cs" />
    <Compile Include="GameObjects\Components\Actor\BasicActorComponent.cs" />
    <Compile Include="GameObjects\Components\Collidable\CollidableComponent.cs" />
    <Compile Include="GameObjects\Components\BoundingBox\BoundingBoxComponent.cs" />
    <Compile Include="GameObjects\Components\Input\KeyBindingInputComponent.cs" />
    <Compile Include="GameObjects\Components\Light\PointLightComponent.cs" />
    <Compile Include="GameObjects\Components\Mover\PlayerInputMoverComponent.cs" />
    <Compile Include="GameObjects\Components\Particles\ParticleSystemComponent.cs" />
    <Compile Include="GameObjects\Components\Physics\PhysicsComponent.cs" />
    <Compile Include="GameObjects\Components\Renderable\SpriteComponent.cs" />
    <Compile Include="GameObjects\Components\Transform\TransformComponent.cs" />
    <Compile Include="GameObjects\EntitySystems\ParticleSystem.cs" />
    <Compile Include="GameObjects\EntitySystems\PhysicsSystem.cs" />
    <Compile Include="GameState\GameStateManager.cs" />
    <Compile Include="Interfaces\ICommandLineArgs.cs" />
    <Compile Include="Interfaces\IBaseServer.cs" />
    <Compile Include="Interfaces\Chat\IChatCommand.cs" />
    <Compile Include="Interfaces\Chat\IChatManager.cs" />
    <Compile Include="Interfaces\ClientConsoleHost\IClientCommand.cs" />
    <Compile Include="Interfaces\ClientConsoleHost\IClientConsoleHost.cs" />
    <Compile Include="Interfaces\GameObjects\IActorComponent.cs" />
    <Compile Include="Interfaces\GameObjects\IMoverComponent.cs" />
    <Compile Include="Interfaces\GameObjects\IServerEntityManager.cs" />
    <Compile Include="Interfaces\GameObjects\IParticleSystemComponent.cs" />
    <Compile Include="Interfaces\GameObjects\IRenderableComponent.cs" />
    <Compile Include="Interfaces\GameObjects\ISpriteRenderableComponent.cs" />
    <Compile Include="Interfaces\GameState\IGameStateManager.cs" />
    <Compile Include="Interfaces\Placement\IPlacementManager.cs" />
    <Compile Include="Interfaces\Player\IPlayerManager.cs" />
    <Compile Include="Interfaces\Player\IPlayerSession.cs" />
    <Compile Include="Interfaces\ServerConsole\IConsoleCommand.cs" />
    <Compile Include="Interfaces\ServerConsole\IConsoleManager.cs" />
    <Compile Include="Placement\PlacementManager.cs" />
    <Compile Include="Player\PlayerManager.cs" />
    <Compile Include="Player\PlayerSession.cs" />
    <Compile Include="ServerConsole\ConsoleManager.cs" />
    <Compile Include="ServerConsole\Commands\HelpCommand.cs" />
    <Compile Include="ServerConsole\Commands\ListCommands.cs" />
    <Compile Include="ServerConsole\Commands\ListPlayers.cs" />
    <Compile Include="ServerConsole\Commands\SaveConfig.cs" />
    <Compile Include="ServerConsole\Commands\ServerManagement.cs" />
    <Compile Include="ServerConsole\Commands\TestCommand.cs" />
    <Compile Include="ServerConsole\Commands\ThrowException.cs" />
  </ItemGroup>
  <ItemGroup />
  <Import Project="$(MSBuildBinPath)\Microsoft.CSharp.targets" />
  <Import Project="..\MSBuild\SS14.Engine.targets" />
  <PropertyGroup>
    <PreBuildEvent>
    </PreBuildEvent>
    <PostBuildEvent>
    </PostBuildEvent>
  </PropertyGroup>
  <Target Name="AfterBuild" DependsOnTargets="CopyBsdiffWrap" />
</Project><|MERGE_RESOLUTION|>--- conflicted
+++ resolved
@@ -107,12 +107,9 @@
     </ProjectReference>
   </ItemGroup>
   <ItemGroup>
-<<<<<<< HEAD
     <Compile Include="ClientConsoleHost\Commands\SpawnCommand.cs" />
-=======
     <Compile Include="AI\AiLogicProcessor.cs" />
     <Compile Include="AI\AiLogicProcessorAttribute.cs" />
->>>>>>> 93c7aab5
     <Compile Include="ClientConsoleHost\Commands\ChatCommands.cs" />
     <Compile Include="ClientConsoleHost\Commands\MapCommands.cs" />
     <Compile Include="ClientConsoleHost\Commands\PlayerCommands.cs" />
