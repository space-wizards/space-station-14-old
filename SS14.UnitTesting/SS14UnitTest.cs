--- conflicted
+++ resolved
@@ -1,6 +1,4 @@
 ﻿using NUnit.Framework;
-<<<<<<< HEAD
-=======
 using SS14.Client.GameObjects;
 using SS14.Client.Graphics;
 using SS14.Client.Input;
@@ -16,7 +14,6 @@
 using SS14.Client.Reflection;
 using SS14.Client.UserInterface;
 using SS14.Client.Utility;
->>>>>>> 93c7aab5
 using SS14.Server;
 using SS14.Server.Chat;
 using SS14.Server.GameObjects;
@@ -27,7 +24,6 @@
 using SS14.Server.Interfaces.GameObjects;
 using SS14.Server.Interfaces.GameState;
 using SS14.Server.Interfaces.Log;
-<<<<<<< HEAD
 using SS14.Server.Interfaces.Maps;
 using SS14.Server.Interfaces.Placement;
 using SS14.Server.Interfaces.Player;
@@ -36,11 +32,6 @@
 using SS14.Server.Maps;
 using SS14.Server.Placement;
 using SS14.Server.Player;
-=======
-using SS14.Server.Interfaces.Player;
-using SS14.Server.Interfaces.ServerConsole;
-using SS14.Server.Log;
->>>>>>> 93c7aab5
 using SS14.Server.Reflection;
 using SS14.Server.ServerConsole;
 using SS14.Shared.Configuration;
@@ -214,11 +205,8 @@
                     IoCManager.Register<SS14.Client.Interfaces.IGameController, SS14.Client.GameController>();
                     IoCManager.Register<SS14.Client.Interfaces.IBaseClient, SS14.Client.BaseClient>();
                     IoCManager.Register<IComponentFactory, ClientComponentFactory>();
-<<<<<<< HEAD
+                    IoCManager.Register<SS14.Client.Console.IClientChatConsole, SS14.Client.Console.ClientChatConsole>();
                     */
-=======
-                    IoCManager.Register<SS14.Client.Console.IClientChatConsole, SS14.Client.Console.ClientChatConsole>();
->>>>>>> 93c7aab5
                     break;
 
                 case UnitTestProject.Server:
